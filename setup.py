--- conflicted
+++ resolved
@@ -27,11 +27,7 @@
 
 setup(
     name='Eve',
-<<<<<<< HEAD
-    version='0.5.3',
-=======
     version='0.6',
->>>>>>> 9924824c
     description=DESCRIPTION,
     long_description=LONG_DESCRIPTION,
     author='Nicola Iarocci',
