#!/usr/bin/env python

from setuptools import setup, find_packages
DESCRIPTION = ("REST API framework powered by Flask, MongoDB and good "
               "intentions.")
with open('README.rst') as f:
    LONG_DESCRIPTION = f.read()

with open('LICENSE') as f:
    LICENSE = f.read()

install_requires = [
    'cerberus>=0.7,<0.8',
    'events>=0.2.1,<0.3',
    'simplejson>=3.3.0,<0.4',
    'werkzeug>=0.9.4,<0.10',
    'markupsafe>=0.23,<1.0',
    'jinja2>=2.7.2,<3.0',
    'itsdangerous>=0.22,<1.0',
    'flask>=0.10.1,<0.11',
    'pymongo>=2.7.1,<3.0',
    'flask-pymongo>=0.3.0,<0.4',
]

try:
    from collections import OrderedDict  # noqa
except ImportError:
    # Python 2.6 needs this back-port
    install_requires.append('ordereddict')


setup(
    name='Eve',
    version='0.5-dev',
    description=DESCRIPTION,
    long_description=LONG_DESCRIPTION,
    author='Nicola Iarocci',
    author_email='eve@nicolaiarocci.com',
    url='http://python-eve.org',
    license=LICENSE,
    platforms=["any"],
    packages=find_packages(),
    test_suite="eve.tests",
<<<<<<< HEAD
    install_requires=install_requires,
=======
    install_requires=[
        'cerberus==0.7.1',
        'events==0.2.1',
        'simplejson==3.5.2',
        'werkzeug==0.9.6',
        'markupsafe==0.23',
        'jinja2==2.7.3',
        'itsdangerous==0.24',
        'flask==0.10.1',
        'pymongo==2.7.1',
        'flask-pymongo==0.3.0',
    ],
    extras_require={
        'sqlalchemy': ['sqlalchemy', 'Flask-SQLAlchemy']
    },
>>>>>>> 0e869a79
    tests_require=['redis'],
    classifiers=[
        'Development Status :: 4 - Beta',
        'Environment :: Web Environment',
        'Intended Audience :: Developers',
        'License :: OSI Approved :: BSD License',
        'Operating System :: OS Independent',
        'Programming Language :: Python',
        'Programming Language :: Python :: 2',
        'Programming Language :: Python :: 2.6',
        'Programming Language :: Python :: 2.7',
        'Programming Language :: Python :: 3',
        'Programming Language :: Python :: 3.3',
        'Programming Language :: Python :: 3.4',
        'Topic :: Internet :: WWW/HTTP :: Dynamic Content',
    ],
)<|MERGE_RESOLUTION|>--- conflicted
+++ resolved
@@ -41,25 +41,10 @@
     platforms=["any"],
     packages=find_packages(),
     test_suite="eve.tests",
-<<<<<<< HEAD
     install_requires=install_requires,
-=======
-    install_requires=[
-        'cerberus==0.7.1',
-        'events==0.2.1',
-        'simplejson==3.5.2',
-        'werkzeug==0.9.6',
-        'markupsafe==0.23',
-        'jinja2==2.7.3',
-        'itsdangerous==0.24',
-        'flask==0.10.1',
-        'pymongo==2.7.1',
-        'flask-pymongo==0.3.0',
-    ],
     extras_require={
         'sqlalchemy': ['sqlalchemy', 'Flask-SQLAlchemy']
     },
->>>>>>> 0e869a79
     tests_require=['redis'],
     classifiers=[
         'Development Status :: 4 - Beta',
