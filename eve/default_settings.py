--- conflicted
+++ resolved
@@ -8,11 +8,7 @@
     appropriately, by using a custom settings module (see the optional
     'settings' argument or the EVE_SETTING environment variable).
 
-<<<<<<< HEAD
-    :copyright: (c) 2016 by Nicola Iarocci.
-=======
     :copyright: (c) 2017 by Nicola Iarocci.
->>>>>>> 47bb7d11
     :license: BSD, see LICENSE for more details.
 
     .. versionchanged:: 0.7
