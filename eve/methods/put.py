--- conflicted
+++ resolved
@@ -38,11 +38,8 @@
     .. versionchanged:: 0.4
        Raise 'on_replace' instead of 'on_insert'. The callback function gets
        the document (as opposed to a list of just 1 document) as an argument.
-<<<<<<< HEAD
        Support for document versioning.
-=======
        Raise `on_replaced` after the document has been replaced
->>>>>>> 88166d16
 
     .. versionchanged:: 0.3
        Support for media fields.
@@ -107,17 +104,12 @@
             app.data.replace(resource, object_id, document)
             insert_versioning_documents(resource, object_id, document)
 
-<<<<<<< HEAD
-            response[config.ID_FIELD] = document.get(
-                config.ID_FIELD, object_id)
-=======
             # notify callbacks
             getattr(app, "on_replaced")(resource, document)
             getattr(app, "on_replaced_%s" % resource)(document)
 
             response[config.ID_FIELD] = document.get(config.ID_FIELD,
                                                      object_id)
->>>>>>> 88166d16
             response[config.LAST_UPDATED] = last_modified
 
             # metadata
