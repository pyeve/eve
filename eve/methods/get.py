--- conflicted
+++ resolved
@@ -196,7 +196,6 @@
         if len(stage.keys()) > 0:
             req_pipeline_pruned.append(stage)
 
-<<<<<<< HEAD
     paginated_results = []
 
     if req.max_results > 0:
@@ -214,17 +213,6 @@
     facet_pipelines["total_count"] = [{"$count": "count"}]
 
     facet = {"$facet": facet_pipelines}
-=======
-    if req.max_results > 0:
-        limit = {"$limit": req.max_results}
-        skip = {"$skip": (req.page - 1) * req.max_results}
-        req_pipeline_pruned.append(skip)
-        req_pipeline_pruned.append(limit)
-
-    getattr(app, "before_aggregation")(resource, req_pipeline_pruned)
-
-    cursor = app.data.aggregate(resource, req_pipeline_pruned, options)
->>>>>>> 1f77fbd0
 
     getattr(app, "before_aggregation")(resource, req_pipeline_pruned)
 
