# -*- coding: utf-8 -*-

"""
    eve.validation
    ~~~~~~~~~~~~~~

    Helper module. Allows eve submodules (methods.patch/post) to be fully
    datalayer-agnostic. Specialized Validator classes are implemented in the
    datalayer submodules.

    :copyright: (c) 2017 by Nicola Iarocci.
    :license: BSD, see LICENSE for more details.
"""

import copy
import cerberus
import cerberus.errors
<<<<<<< HEAD
=======
from cerberus import DocumentError, SchemaError  # noqa
>>>>>>> b1e77ad1

from eve.utils import config


class Validator(cerberus.Validator):
    def __init__(self, *args, **kwargs):
        if not config.VALIDATION_ERROR_AS_LIST:
            kwargs["error_handler"] = SingleErrorAsStringErrorHandler

        super(Validator, self).__init__(*args, **kwargs)

    def validate_update(self, document, document_id, persisted_document=None):
        """ Validate method to be invoked when performing an update, not an
        insert.

        :param document: the document to be validated.
        :param document_id: the unique id of the document.
        :param persisted_document: the persisted document to be updated.
        """
        self.document_id = document_id
        self.persisted_document = persisted_document
        return super(Validator, self).validate(document, update=True, normalize=True)

    def validate_replace(self, document, document_id, persisted_document=None):
        """ Validation method to be invoked when performing a document
        replacement. This differs from :func:`validation_update` since in this
        case we want to perform a full :func:`validate` (the new document is to
        be considered a new insertion and required fields needs validation).
        However, like with validate_update, we also want the current document_id
        not to be checked when validating 'unique' values.

        :param document: the document to be validated.
        :param document_id: the unique id of the document.
        :param persisted_document: the persisted document to be updated.

        .. versionadded:: 0.1.0
        """
        self.document_id = document_id
        self.persisted_document = persisted_document
        return super(Validator, self).validate(document)

    def _normalize_default(self, mapping, schema, field):
        """ {'nullable': True} """
        if not self.persisted_document or field not in self.persisted_document:
            super(Validator, self)._normalize_default(mapping, schema, field)

    def _normalize_default_setter(self, mapping, schema, field):
        """ {'oneof': [
                {'type': 'callable'},
                {'type': 'string'}
                ]} """
        if not self.persisted_document or field not in self.persisted_document:
            super(Validator, self)._normalize_default_setter(mapping, schema, field)

    def _validate_dependencies(self, dependencies, field, value):
        """ {'type': ['dict', 'hashable', 'list']} """
        persisted = self._filter_persisted_fields_not_in_document(dependencies)
        if persisted:
            dcopy = copy.copy(self.document)
            for field in persisted:
                dcopy[field] = self.persisted_document[field]
            validator = self._get_child_validator()
            validator.validate(dcopy, update=self.update)
            self._error(validator._errors)
        else:
            super(Validator, self)._validate_dependencies(dependencies, field, value)

    def _filter_persisted_fields_not_in_document(self, fields):
        def persisted_but_not_in_document(field):
            return (
                field not in self.document
                and self.persisted_document
                and field in self.persisted_document
            )

        return [field for field in fields if persisted_but_not_in_document(field)]

    def _validate_readonly(self, read_only, field, value):
        """ {'type': 'boolean'} """
        persisted_value = (
            self.persisted_document.get(field) if self.persisted_document else None
        )
        if value != persisted_value:
            super(Validator, self)._validate_readonly(read_only, field, value)

    @property
    def resource(self):
        return self._config.get("resource", None)

    @resource.setter
    def resource(self, value):
        self._config["resource"] = value

    @property
    def document_id(self):
        return self._config.get("document_id", None)

    @document_id.setter
    def document_id(self, value):
        self._config["document_id"] = value

    @property
    def persisted_document(self):
        return self._config.get("persisted_document", None)

    @persisted_document.setter
    def persisted_document(self, value):
        self._config["persisted_document"] = value


class SingleErrorAsStringErrorHandler(cerberus.errors.BasicErrorHandler):
    """ Default Cerberus error handler for Eve.

    Since Cerberus 1.0, error messages for fields will always be returned as
    lists, even in the case of a single error. To maintain compatibility with
    clients, this error handler will unpack single-element error lists unless
    the config item VALIDATION_ERROR_AS_LIST is True.
    """

    @property
    def pretty_tree(self):
        pretty = super(SingleErrorAsStringErrorHandler, self).pretty_tree
        self._unpack_single_element_lists(pretty)
        return pretty

    def _unpack_single_element_lists(self, tree):
        for field in tree:
            error_list = tree[field]
            if len(error_list) > 0 and isinstance(tree[field][-1], dict):
                self._unpack_single_element_lists(tree[field][-1])
            if len(tree[field]) == 1:
                tree[field] = tree[field][0]<|MERGE_RESOLUTION|>--- conflicted
+++ resolved
@@ -15,10 +15,7 @@
 import copy
 import cerberus
 import cerberus.errors
-<<<<<<< HEAD
-=======
 from cerberus import DocumentError, SchemaError  # noqa
->>>>>>> b1e77ad1
 
 from eve.utils import config
 
