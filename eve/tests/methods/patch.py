#import unittest
from eve.tests import TestBase
from eve.tests.test_settings import MONGO_DBNAME
from eve import STATUS_OK, LAST_UPDATED, ID_FIELD
import simplejson as json


#@unittest.skip("don't need no freakin' tests!")
class TestPatch(TestBase):

    def test_patch_to_resource_endpoint(self):
        r, status = self.patch(self.known_resource_url, data={})
        self.assert405(status)

    def test_readonly_resource(self):
        r, status = self.patch(self.readonly_id_url, data={})
        self.assert405(status)

    def test_unknown_id(self):
        r, status = self.patch(self.unknown_item_id_url,
                               data={"key1": 'value1'})
        self.assert404(status)

    def test_unknown_id_different_resource(self):
        # patching a 'user' with a valid 'contact' id will 404
        r, status = self.patch('%s/%s/' % (self.different_resource,
                                           self.item_id),
                               data={"key1": "value1"})
        self.assert404(status)

        # of course we can still patch a 'user'
        r, status = self.patch('%s/%s/' % (self.different_resource,
                                           self.user_id),
                               data={'key1': '{"username": "username1"}'},
                               headers=[('If-Match', self.user_etag)])
        self.assert200(status)

    def test_by_name(self):
        r, status = self.patch(self.item_name_url, data={'key1': 'value1'})
        self.assert405(status)

    def test_ifmatch_missing(self):
        r, status = self.patch(self.item_id_url, data={'key1': 'value1'})
        self.assert403(status)

    def test_ifmatch_bad_etag(self):
        r, status = self.patch(self.item_id_url,
                               data={'key1': 'value1'},
                               headers=[('If-Match', 'not-quite-right')])
        self.assert412(status)

    def test_bad_request(self):
        r, status = self.patch(self.item_id_url,
<<<<<<< HEAD
                               data='"ref": "hey, gonna bomb"',
                               headers=[('If-Match', self.item_etag)])
=======
                               data={}, headers=[('If-Match', self.item_etag)])
>>>>>>> 8aeca4ff
        self.assert400(status)

    def test_unique_value(self):
        # TODO
        # for the time being we are happy with testing only Eve's custom
        # validation. We rely on Cerberus' own test suite for other validation
        # unit tests. This test also makes sure that response status is
        # syntatically correcy in case of validation issues.
        # We should probably test every single case as well (seems overkill).
        r, status = self.patch(self.item_id_url,
                               data={"ref": "%s" % self.alt_ref},
                               headers=[('If-Match', self.item_etag)])
        self.assert200(status)
        self.assertValidationError(r, ("field 'ref'", self.alt_ref,
                                       'not unique'))

    def test_patch_string(self):
        field = "ref"
        test_value = "1234567890123456789012345"
        changes = {field: test_value}
        r = self.perform_patch(changes)
        db_value = self.compare_patch_with_get(field, r)
        self.assertEqual(db_value, test_value)

    def test_patch_integer(self):
        field = "prog"
        test_value = 9999
        changes = {field: test_value}
        r = self.perform_patch(changes)
        db_value = self.compare_patch_with_get(field, r)
        self.assertEqual(db_value, test_value)

    def test_patch_list_as_array(self):
        field = "role"
        test_value = ["vendor", "client"]
        changes = {field: test_value}
        r = self.perform_patch(changes)
        db_value = self.compare_patch_with_get(field, r)
        self.assertTrue(set(test_value).issubset(db_value))

    def test_patch_rows(self):
        field = "rows"
        test_value = [
            {'sku': 'AT1234', 'price': 99},
            {'sku': 'XF9876', 'price': 9999}
        ]
        changes = {field: test_value}
        r = self.perform_patch(changes)
        db_value = self.compare_patch_with_get(field, r)

        for test_item in test_value:
            self.assertTrue(test_item in db_value)

    def test_patch_list(self):
        field = "alist"
        test_value = ["a_string", 99]
        changes = {field: test_value}
        r = self.perform_patch(changes)
        db_value = self.compare_patch_with_get(field, r)
        self.assertEqual(db_value, test_value)

    def test_patch_dict(self):
        field = "location"
        test_value = {'address': 'an address', 'city': 'a city'}
        changes = {field: test_value}
        r = self.perform_patch(changes)
        db_value = self.compare_patch_with_get(field, r)
        self.assertEqual(db_value, test_value)

    def test_patch_datetime(self):
        field = "born"
        test_value = "Tue, 06 Nov 2012 10:33:31 GMT"
        changes = {field: test_value}
        r = self.perform_patch(changes)
        db_value = self.compare_patch_with_get(field, r)
        self.assertEqual(db_value, test_value)

    def test_patch_objectid(self):
        field = "tid"
        test_value = "4f71c129c88e2018d4000000"
        changes = {field: test_value}
        r = self.perform_patch(changes)
        db_value = self.compare_patch_with_get(field, r)
        self.assertEqual(db_value, test_value)

    def test_patch_defaults(self):
        field = "ref"
        test_value = "1234567890123456789012345"
        changes = {field: test_value}
        r = self.perform_patch(changes)
        self.assertRaises(KeyError, self.compare_patch_with_get, 'title', r)

    def test_patch_defaults_with_post_override(self):
        field = "ref"
        test_value = "1234567890123456789012345"
        r = self.perform_patch_with_post_override(field, test_value)
        self.assert200(r.status_code)
        self.assertRaises(KeyError, self.compare_patch_with_get, 'title',
                          json.loads(r.get_data()))

    def test_patch_multiple_fields(self):
        fields = ['ref', 'prog', 'role']
        test_values = ["9876543210987654321054321", 123, ["agent"]]
        changes = {"ref": test_values[0], "prog": test_values[1],
                   "role": test_values[2]}
        r = self.perform_patch(changes)
        db_values = self.compare_patch_with_get(fields, r)
        for i in range(len(db_values)):
            self.assertEqual(db_values[i], test_values[i])

    def test_patch_with_post_override(self):
        # a POST request with PATCH override turns into a PATCH request
        r = self.perform_patch_with_post_override('prog', 1)
        self.assert200(r.status_code)

    def perform_patch(self, changes):
        r, status = self.patch(self.item_id_url,
                               data=changes,
                               headers=[('If-Match', self.item_etag)])
        self.assert200(status)
        self.assertPatchResponse(r, self.item_id)
        return r

    def perform_patch_with_post_override(self, field, value):
        headers = [('X-HTTP-Method-Override', 'PATCH'),
                   ('If-Match', self.item_etag),
                   ('Content-Type', 'application/json')]
        return self.test_client.post(self.item_id_url,
                                     data=json.dumps({field: value}),
                                     headers=headers)

    def compare_patch_with_get(self, fields, patch_response):
        raw_r = self.test_client.get(self.item_id_url)
        r, status = self.parse_response(raw_r)
        self.assert200(status)
        self.assertEqual(raw_r.headers.get('ETag'),
                         patch_response['etag'])
        if isinstance(fields, str):
            return r[fields]
        else:
            return [r[field] for field in fields]

    def test_patch_allow_unknown(self):
        changes = {"unknown": "unknown"}
        r, status = self.patch(self.item_id_url,
                               data=changes,
                               headers=[('If-Match', self.item_etag)])
        self.assert200(status)
        self.assertValidationError(r, 'unknown field')
        self.app.config['DOMAIN'][self.known_resource]['allow_unknown'] = True
        r, status = self.patch(self.item_id_url,
                               data=changes,
                               headers=[('If-Match', self.item_etag)])
        self.assert200(status)
        self.assertPatchResponse(r, self.item_id)

    def test_patch_x_www_form_urlencoded(self):
        field = "ref"
        test_value = "1234567890123456789012345"
        changes = {field: test_value}
        headers = [('If-Match', self.item_etag)]
        r, status = self.parse_response(self.test_client.patch(
            self.item_id_url, data=changes, headers=headers))
        self.assert200(status)
        self.assertTrue('OK' in r['status'])

    def test_patch_referential_integrity(self):
        data = {"person": self.unknown_item_id}
        headers = [('If-Match', self.invoice_etag)]
        r, status = self.patch(self.invoice_id_url, data=data, headers=headers)
        self.assert200(status)
        expected = ("value '%s' for field '%s' must exist in collection "
                    "collection '%s', field '%s'" %
                    (self.unknown_item_id, 'person', 'contacts',
                     self.app.config['ID_FIELD']))
        self.assertValidationError(r, expected)

        data = {"person": self.item_id}
        r, status = self.patch(self.invoice_id_url, data=data, headers=headers)
        self.assert200(status)
        self.assertPatchResponse(r, self.invoice_id)

    def test_patch_write_concern_success(self):
        # 0 and 1 are the only valid values for 'w' on our mongod instance (1
        # is the default)
        self.domain['contacts']['mongo_write_concern'] = {'w': 0}
        field = "ref"
        test_value = "X234567890123456789012345"
        changes = {field: test_value}
        r, status = self.patch(self.item_id_url,
                               data=changes,
                               headers=[('If-Match', self.item_etag)])
        self.assert200(status)

    def test_patch_write_concern_fail(self):
        # should get a 500 since there's no replicaset on the mongod instance
        self.domain['contacts']['mongo_write_concern'] = {'w': 2}
        field = "ref"
        test_value = "X234567890123456789012345"
        changes = {field: test_value}
        r, status = self.patch(self.item_id_url,
                               data=changes,
                               headers=[('If-Match', self.item_etag)])
        self.assert500(status)

    def test_patch_missing_standard_date_fields(self):
        """Documents created outside the API context could be lacking the
        LAST_UPDATED and/or DATE_CREATED fields.
        """
        # directly insert a document, without DATE_CREATED e LAST_UPDATED
        # values.
        contacts = self.random_contacts(1, False)
        ref = 'test_update_field'
        contacts[0]['ref'] = ref
        _db = self.connection[MONGO_DBNAME]
        _db.contacts.insert(contacts)

        # now retrieve same document via API and get its etag, which is
        # supposed to be computed on default DATE_CREATED and LAST_UPDATAED
        # values.
        response, status = self.get(self.known_resource, item=ref)
        etag = response['etag']
        _id = response['_id']

        # attempt a PATCH with the new etag.
        field = "ref"
        test_value = "X234567890123456789012345"
        changes = {field: test_value}
        r, status = self.patch('%s/%s' % (self.known_resource_url, _id),
                               data=changes, headers=[('If-Match', etag)])
        self.assert200(status)

    def assertPatchResponse(self, response, item_id):
        self.assertTrue('status' in response)
        self.assertTrue(STATUS_OK in response['status'])
        self.assertFalse('issues' in response)
        self.assertTrue(ID_FIELD in response)
        self.assertEqual(response[ID_FIELD], item_id)
        self.assertTrue(LAST_UPDATED in response)
        self.assertTrue('etag' in response)
        self.assertTrue('_links') in response
        self.assertItemLink(response['_links'], item_id)

    def patch(self, url, data, headers=[]):
        headers.append(('Content-Type', 'application/json'))
        r = self.test_client.patch(url,
                                   data=json.dumps(data),
                                   headers=headers)
        return self.parse_response(r)<|MERGE_RESOLUTION|>--- conflicted
+++ resolved
@@ -51,12 +51,7 @@
 
     def test_bad_request(self):
         r, status = self.patch(self.item_id_url,
-<<<<<<< HEAD
-                               data='"ref": "hey, gonna bomb"',
-                               headers=[('If-Match', self.item_etag)])
-=======
                                data={}, headers=[('If-Match', self.item_etag)])
->>>>>>> 8aeca4ff
         self.assert400(status)
 
     def test_unique_value(self):
