--- conflicted
+++ resolved
@@ -204,11 +204,7 @@
 
         size = file_.length
         try:
-<<<<<<< HEAD
-            m = re.search("(\d+)-(\d*)", range_header)  # noqa: W605
-=======
             m = re.search(r"(\d+)-(\d*)", range_header)
->>>>>>> b1e77ad1
             begin, end = m.groups()
             begin = int(begin)
             end = int(end)
