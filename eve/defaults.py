--- conflicted
+++ resolved
@@ -10,11 +10,7 @@
     checked for a missing value, and if a value is missing the default is
     added.
 
-<<<<<<< HEAD
-    :copyright: (c) 2016 by Nicola Iarocci.
-=======
     :copyright: (c) 2017 by Nicola Iarocci.
->>>>>>> 47bb7d11
     :license: BSD, see LICENSE for more details.
 """
 
