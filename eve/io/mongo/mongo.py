# -*- coding: utf-8 -*-

"""
    eve.io.mongo.mongo (eve.io.mongo)
    ~~~~~~~~~~~~~~~~~~~~~~~~~~~~~~~~

    The actual implementation of the MongoDB data layer.

    :copyright: (c) 2017 by Nicola Iarocci.
    :license: BSD, see LICENSE for more details.
"""
import itertools
from datetime import datetime

import ast
import pymongo
import simplejson as json
from bson import ObjectId
from bson.dbref import DBRef
from copy import copy
from flask import abort, request, g
from .flask_pymongo import PyMongo
from pymongo import WriteConcern
from werkzeug.exceptions import HTTPException
import decimal
from bson import decimal128

from eve.auth import resource_auth
from eve.io.base import DataLayer, ConnectionException, BaseJSONEncoder
from eve.io.mongo.parser import parse, ParseError
from eve.utils import (
    config,
    debug_error_message,
    validate_filters,
    str_to_date,
    str_type,
)


class MongoJSONEncoder(BaseJSONEncoder):
    """ Proprietary JSONEconder subclass used by the json render function.
    This is needed to address the encoding of special values.

    .. versionchanged:: 0.6.2
       Do not attempt to serialize callables. Closes #790.

    .. versionadded:: 0.2
    """

    def default(self, obj):
        if isinstance(obj, ObjectId):
            # BSON/Mongo ObjectId is rendered as a string
            return str(obj)
        if callable(obj):
            # when SCHEMA_ENDPOINT is active, 'coerce' rule is likely to
            # contain a lambda/callable which can't be jSON serialized
            # (and we probably don't want it to be exposed anyway). See #790.
            return "<callable>"
        if isinstance(obj, DBRef):
            retval = {"$id": str(obj.id), "$ref": obj.collection}
            if obj.database:
                retval["$db"] = obj.database
            return retval
        if isinstance(obj, decimal128.Decimal128):
            return str(obj)
        # delegate rendering to base class method
        return super(MongoJSONEncoder, self).default(obj)


class Mongo(DataLayer):
    """ MongoDB data access layer for Eve REST API.

    .. versionchanged:: 0.5
       Properly serialize nullable float and integers. #469.
       Return 400 if unsupported query operators are used. #387.

    .. versionchanged:: 0.4
       Don't serialize to objectid if value is null. #341.

    .. versionchanged:: 0.2
       Provide the specialized json serializer class as ``json_encoder_class``.

    .. versionchanged:: 0.1.1
       'serializers' added.
    """

    serializers = {
        "objectid": lambda value: ObjectId(value) if value else None,
        "datetime": str_to_date,
        "integer": lambda value: int(value) if value is not None else None,
        "float": lambda value: float(value) if value is not None else None,
        "number": lambda val: json.loads(val) if val is not None else None,
        "boolean": lambda v: {"1": True, "true": True, "0": False, "false": False}[
            str(v).lower()
        ],
        "dbref": lambda value: DBRef(
            value["$col"], value["$id"], value["$db"] if "$db" in value else None
        )
        if value is not None
        else None,
        "decimal": lambda value: decimal128.Decimal128(decimal.Decimal(str(value)))
        if value is not None
        else None,
    }

    # JSON serializer is a class attribute. Allows extensions to replace it
    # with their own implementation.
    json_encoder_class = MongoJSONEncoder

    operators = set(
        ["$gt", "$gte", "$in", "$lt", "$lte", "$ne", "$nin"]
        + ["$or", "$and", "$not", "$nor"]
        + ["$mod", "$regex", "$text", "$where"]
        + ["$options", "$search", "$language", "$caseSensitive"]
        + ["$diacriticSensitive", "$exists", "$type"]
        + ["$geoWithin", "$geoIntersects", "$near", "$nearSphere", "$centerSphere"]
        + ["$geometry", "$maxDistance", "$box"]
        + ["$all", "$elemMatch", "$size"]
        + ["$bitsAllClear", "$bitsAllSet", "$bitsAnyClear", "$bitsAnySet"]
    )

    def init_app(self, app):
        """ Initialize PyMongo.

        .. versionchanged:: 0.6
           Use mongo_prefix for multidb support.

        .. versionchanged:: 0.0.9
           Support for Python 3.3.
        """
        # mongod must be running or this will raise an exception
        self.driver = PyMongos(self)
        self.mongo_prefix = None

    def find(self, resource, req, sub_resource_lookup):
        """ Retrieves a set of documents matching a given request. Queries can
        be expressed in two different formats: the mongo query syntax, and the
        python syntax. The first kind of query would look like: ::

            ?where={"name": "john doe"}

        while the second would look like: ::

            ?where=name=="john doe"

        The resultset if paginated.

        :param resource: resource name.
        :param req: a :class:`ParsedRequest`instance.
        :param sub_resource_lookup: sub-resource lookup from the endpoint url.

        .. versionchanged:: 0.6
           Support for multiple databases.
           Filter soft deleted documents by default

        .. versionchanged:: 0.5
           Support for comma delimited sort syntax. Addresses #443.
           Return the error if a blacklisted MongoDB operator is used in query.
           Abort with 400 if unsupported query operator is used. #387.
           Abort with 400 in case of invalid sort syntax. #387.

        .. versionchanged:: 0.4
           'allowed_filters' is now checked before adding 'sub_resource_lookup'
           to the query, as it is considered safe.
           Refactored to use self._client_projection since projection is now
           honored by getitem() as well.

        .. versionchanged:: 0.3
           Support for new _mongotize() signature.

        .. versionchanged:: 0.2
           Support for sub-resources.
           Support for 'default_sort'.

        .. versionchanged:: 0.1.1
           Better query handling. We're now properly casting objectid-like
           strings to ObjectIds. Also, we're casting both datetimes and
           objectids even when the query was originally in python syntax.

        .. versionchanged:: 0.0.9
           More informative error messages.

        .. versionchanged:: 0.0.7
           Abort with a 400 if the query includes blacklisted  operators.

        .. versionchanged:: 0.0.6
           Only retrieve fields in the resource schema
           Support for projection queries ('?projection={"name": 1}')

        .. versionchanged:: 0.0.5
           handles the case where req.max_results is None because pagination
           has been disabled.

        .. versionchanged:: 0.0.4
           retrieves the target collection via the new config.SOURCES helper.
        """
        args = dict()

        if req and req.max_results:
            args["limit"] = req.max_results

        if req and req.page > 1:
            args["skip"] = (req.page - 1) * req.max_results

        # TODO sort syntax should probably be coherent with 'where': either
        # mongo-like # or python-like. Currently accepts only mongo-like sort
        # syntax.

        # TODO should validate on unknown sort fields (mongo driver doesn't
        # return an error)

<<<<<<< HEAD
        client_sort = {}
        spec = {}

        if req and req.sort:
            try:
                # assume it's mongo syntax (ie. ?sort=[("name", 1)])
                client_sort = ast.literal_eval(req.sort)
            except ValueError:
                # it's not mongo so let's see if it's a comma delimited string
                # instead (ie. "?sort=-age, name").
                sort = []
                for sort_arg in [s.strip() for s in req.sort.split(",")]:
                    if sort_arg[0] == "-":
                        sort.append((sort_arg[1:], -1))
                    else:
                        sort.append((sort_arg, 1))
                if len(sort) > 0:
                    client_sort = sort
            except Exception as e:
                self.app.logger.exception(e)
                abort(400, description=debug_error_message(str(e)))

        if req and req.where:
            try:
                spec = self._sanitize(json.loads(req.where))
            except HTTPException as e:  # noqa: F841
                # _sanitize() is raising an HTTP exception; let it fire.
                raise
            except:
                # couldn't parse as mongo query; give the python parser a shot.
                try:
                    spec = parse(req.where)
                except ParseError:
                    abort(
                        400,
                        description=debug_error_message(
                            "Unable to parse `where` clause"
                        ),
                    )
=======
        client_sort = self._convert_sort_request_to_dict(req)
        spec = self._convert_where_request_to_dict(req)
>>>>>>> b1e77ad1

        bad_filter = validate_filters(spec, resource)
        if bad_filter:
            abort(400, bad_filter)

        if sub_resource_lookup:
            spec = self.combine_queries(spec, sub_resource_lookup)

        if (
            config.DOMAIN[resource]["soft_delete"]
            and not (req and req.show_deleted)
            and not self.query_contains_field(spec, config.DELETED)
        ):
            # Soft delete filtering applied after validate_filters call as
            # querying against the DELETED field must always be allowed when
            # soft_delete is enabled
            spec = self.combine_queries(spec, {config.DELETED: {"$ne": True}})

        spec = self._mongotize(spec, resource)

        client_projection = self._client_projection(req)

        datasource, spec, projection, sort = self._datasource_ex(
            resource, spec, client_projection, client_sort
        )

        if req and req.if_modified_since:
            spec[config.LAST_UPDATED] = {"$gt": req.if_modified_since}

        if len(spec) > 0:
            args["filter"] = spec

        if sort is not None:
            args["sort"] = sort

        if projection:
            args["projection"] = projection

        return self.pymongo(resource).db[datasource].find(**args)

    def find_one(
        self,
        resource,
        req,
        check_auth_value=True,
        force_auth_field_projection=False,
        **lookup
    ):
        """ Retrieves a single document.

        :param resource: resource name.
        :param req: a :class:`ParsedRequest` instance.
        :param **lookup: lookup query.

        .. versionchanged:: 0.6
           Support for multiple databases.
           Filter soft deleted documents by default

        .. versionchanged:: 0.4
           Honor client projection requests.

        .. versionchanged:: 0.3.0
           Support for new _mongotize() signature.
           Custom ID_FIELD lookups would raise an exception. See #203.

        .. versionchanged:: 0.1.0
           ID_FIELD to ObjectID conversion is done before `_datasource_ex` is
           called.

        .. versionchanged:: 0.0.6
           Only retrieve fields in the resource schema

        .. versionchanged:: 0.0.4
           retrieves the target collection via the new config.SOURCES helper.
        """
        self._mongotize(lookup, resource)

        client_projection = self._client_projection(req)

        datasource, filter_, projection, _ = self._datasource_ex(
            resource,
            lookup,
            client_projection,
            check_auth_value=check_auth_value,
            force_auth_field_projection=force_auth_field_projection,
        )

        if (
            (config.DOMAIN[resource]["soft_delete"])
            and (not req or not req.show_deleted)
            and (not self.query_contains_field(lookup, config.DELETED))
        ):
            filter_ = self.combine_queries(filter_, {config.DELETED: {"$ne": True}})
        # Here, we feed pymongo with `None` if projection is empty.
        return (
            self.pymongo(resource).db[datasource].find_one(filter_, projection or None)
        )

    def find_one_raw(self, resource, **lookup):
        """ Retrieves a single raw document.

        :param resource: resource name.
        :param **lookup: lookup query.

        .. versionchanged:: 0.6
           Support for multiple databases.

        .. versionadded:: 0.4
        """
        id_field = config.DOMAIN[resource]["id_field"]
        _id = lookup.get(id_field)
        datasource, filter_, _, _ = self._datasource_ex(resource, {id_field: _id}, None)

        lookup = self._mongotize(lookup, resource)

        return self.pymongo(resource).db[datasource].find_one(lookup)

    def find_list_of_ids(self, resource, ids, client_projection=None):
        """ Retrieves a list of documents from the collection given
        by `resource`, matching the given list of ids.

        This query is generated to *preserve the order* of the elements
        in the `ids` list. An alternative would be to use the `$in` operator
        and accept non-dependable ordering for a slight performance boost
        see <https://jira.mongodb.org/browse/SERVER-7528?focusedCommentId=
        181518&page=com.atlassian.jira.plugin.system.issuetabpanels:comment
        -tabpanel#comment-181518>

        To preserve order, we use a query of the form
            db.collection.find( { $or:[ { _id:ObjectId(...) },
                { _id:ObjectId(...) }...] } )

        Instead of the simpler
            {'_id': {'$in': ids}}

        -- via http://stackoverflow.com/a/13185509/1161906

        :param resource: resource name.
        :param ids: a list of ObjectIds corresponding to the documents
        to retrieve
        :param client_projection: a specific projection to use
        :return: a list of documents matching the ids in `ids` from the
        collection specified in `resource`

        .. versionchanged:: 0.6
           Support for multiple databases.

        .. versionchanged:: 0.1.1
           Using config.ID_FIELD instead of hard coded '_id'.

        .. versionadded:: 0.1.0
        """
        id_field = config.DOMAIN[resource]["id_field"]
        query = {"$or": [{id_field: id_} for id_ in ids]}

        datasource, spec, projection, _ = self._datasource_ex(
            resource, query=query, client_projection=client_projection
        )
        # projection of {} return all fields in MongoDB, but
        # pymongo will only return `_id`. It's a design flaw upstream.
        # Here, we feed pymongo with `None` if projection is empty.
        documents = (
            self.pymongo(resource)
            .db[datasource]
            .find(filter=spec, projection=(projection or None))
        )
        return documents

    def aggregate(self, resource, pipeline, options):
        """
        .. versionadded:: 0.7
        """
        datasource, _, _, _ = self.datasource(resource)
        challenge = self._mongotize({"key": pipeline}, resource)["key"]

        return self.pymongo(resource).db[datasource].aggregate(challenge, **options)

    def insert(self, resource, doc_or_docs):
        """ Inserts a document into a resource collection.

        .. versionchanged:: 0.6.1
           Support for PyMongo 3.0.

        .. versionchanged:: 0.6
           Support for multiple databases.

        .. versionchanged:: 0.0.9
           More informative error messages.

        .. versionchanged:: 0.0.8
           'write_concern' support.

        .. versionchanged:: 0.0.6
           projection queries ('?projection={"name": 1}')
           'document' param renamed to 'doc_or_docs', making support for bulk
           inserts apparent.

        .. versionchanged:: 0.0.4
           retrieves the target collection via the new config.SOURCES helper.
        """
        datasource, _, _, _ = self._datasource_ex(resource)

        coll = self.get_collection_with_write_concern(datasource, resource)

        if isinstance(doc_or_docs, dict):
            doc_or_docs = [doc_or_docs]

        try:
            return coll.insert_many(doc_or_docs, ordered=True).inserted_ids
        except pymongo.errors.BulkWriteError as e:
            self.app.logger.exception(e)

            # since this is an ordered bulk operation, all remaining inserts
            # are aborted. Be aware that if BULK_ENABLED is True and more than
            # one document is included with the payload, some documents might
            # have been successfully inserted, even if the operation was
            # aborted.

            # report a duplicate key error since this can probably be
            # handled by the client.
            for error in e.details["writeErrors"]:
                # amazingly enough, pymongo does not appear to be exposing
                # error codes as constants.
                if error["code"] == 11000:
                    abort(
                        409,
                        description=debug_error_message(
                            "Duplicate key error at index: %s, message: %s"
                            % (error["index"], error["errmsg"])
                        ),
                    )

            abort(
                500,
                description=debug_error_message(
                    "pymongo.errors.BulkWriteError: %s" % e
                ),
            )

    def _change_request(self, resource, id_, changes, original, replace=False):
        """ Performs a change, be it a replace or update.

        .. versionchanged:: 0.6.1
           Support for PyMongo 3.0.

        .. versionchanged:: 0.6
           Return 400 if an attempt is made to update/replace an immutable
           field.
        """
        id_field = config.DOMAIN[resource]["id_field"]
        query = {id_field: id_}
        if config.ETAG in original:
            query[config.ETAG] = original[config.ETAG]

        datasource, filter_, _, _ = self._datasource_ex(resource, query)

        coll = self.get_collection_with_write_concern(datasource, resource)
        try:
            coll.replace_one(filter_, changes) if replace else coll.update_one(
                filter_, changes
            )
        except pymongo.errors.DuplicateKeyError as e:
            abort(
                400,
                description=debug_error_message(
                    "pymongo.errors.DuplicateKeyError: %s" % e
                ),
            )
        except pymongo.errors.OperationFailure as e:
            # server error codes and messages changed between 2.4 and 2.6/3.0.
            server_version = self.driver.db.client.server_info()["version"][:3]
            if (server_version == "2.4" and e.code in (13596, 10148)) or (
                server_version in ("2.6", "3.0", "3.2", "3.4") and e.code in (66, 16837)
            ):
                # attempt to update an immutable field. this usually
                # happens when a PATCH or PUT includes a mismatching ID_FIELD.
                self.app.logger.warning(e)
                description = (
                    debug_error_message("pymongo.errors.OperationFailure: %s" % e)
                    or "Attempt to update an immutable field. Usually happens "
                    "when PATCH or PUT include a '%s' field, "
                    "which is immutable (PUT can include it as long as "
                    "it is unchanged)." % id_field
                )

                abort(400, description=description)
            else:
                # see comment in :func:`insert()`.
                self.app.logger.exception(e)
                abort(
                    500,
                    description=debug_error_message(
                        "pymongo.errors.OperationFailure: %s" % e
                    ),
                )

    def update(self, resource, id_, updates, original):
        """ Updates a collection document.
        .. versionchanged:: 0.6
           Support for multiple databases.

        .. versionchanged:: 5.2
           Raise OriginalChangedError if document is changed from the
           specified original.

        .. versionchanged:: 0.4
           Return a 400 on pymongo DuplicateKeyError.

        .. versionchanged:: 0.3.0
           Custom ID_FIELD lookups would fail. See #203.

        .. versionchanged:: 0.2
           Don't explicitly convert ID_FIELD to ObjectId anymore, so we can
           also process different types (UUIDs etc).

        .. versionchanged:: 0.0.9
           More informative error messages.

        .. versionchanged:: 0.0.8
           'write_concern' support.

        .. versionchanged:: 0.0.6
           projection queries ('?projection={"name": 1}')

        .. versionchanged:: 0.0.4
           retrieves the target collection via the new config.SOURCES helper.
        """

        return self._change_request(resource, id_, {"$set": updates}, original)

    def replace(self, resource, id_, document, original):
        """ Replaces an existing document.
        .. versionchanged:: 0.6
           Support for multiple databases.

        .. versionchanged:: 5.2
           Raise OriginalChangedError if document is changed from the
           specified original.

        .. versionchanged:: 0.3.0
           Custom ID_FIELD lookups would fail. See #203.

        .. versionchanged:: 0.2
           Don't explicitly convert ID_FIELD to ObjectId anymore, so we can
           also process different types (UUIDs etc).

        .. versionadded:: 0.1.0
        """

        return self._change_request(resource, id_, document, original, replace=True)

    def remove(self, resource, lookup):
        """ Removes a document or the entire set of documents from a
        collection.

        .. versionchanged:: 0.6.1
           Support for PyMongo 3.0.

        .. versionchanged:: 0.6
           Support for multiple databases.

        .. versionchanged:: 0.3
           Support lookup arg, which allows to properly delete sub-resources
           (only delete documents that meet a certain constraint).

        .. versionchanged:: 0.2
           Don't explicitly converto ID_FIELD to ObjectId anymore, so we can
           also process different types (UUIDs etc).

        .. versionchanged:: 0.0.9
           More informative error messages.

        .. versionchanged:: 0.0.8
           'write_concern' support.

        .. versionchanged:: 0.0.6
           projection queries ('?projection={"name": 1}')

        .. versionchanged:: 0.0.4
           retrieves the target collection via the new config.SOURCES helper.

        .. versionadded:: 0.0.2
            Support for deletion of entire documents collection.
        :returns
            A document (dict) describing the effect of the remove
            or None if write acknowledgement is disabled.
        """
        lookup = self._mongotize(lookup, resource)
        datasource, filter_, _, _ = self._datasource_ex(resource, lookup)

        coll = self.get_collection_with_write_concern(datasource, resource)
        try:
            coll.delete_many(filter_)
        except pymongo.errors.OperationFailure as e:
            # see comment in :func:`insert()`.
            self.app.logger.exception(e)
            abort(
                500,
                description=debug_error_message(
                    "pymongo.errors.OperationFailure: %s" % e
                ),
            )

    # TODO: The next three methods could be pulled out to form the basis
    # of a separate MonqoQuery class

    def combine_queries(self, query_a, query_b):
        """ Takes two db queries and applies db-specific syntax to produce
        the intersection.

        This is used because we can't just dump one set of query operators
        into another.

        Consider for example if the dataset contains a custom datasource
        pattern like --
           'filter': {'username': {'$exists': True}}

        If we simultaneously try to filter on the field `username`,
        then doing
            query_a.update(query_b)
        would lose information.

        This implementation of the function just combines everything in the
        two dicts using the `$and` operator.

        Note that this is exactly same as performing dict.update() except
        when multiple operators are operating on the /same field/.

        Example:
            combine_queries({'username': {'$exists': True}},
                            {'username': 'mike'})
        {'$and': [{'username': {'$exists': True}}, {'username': 'mike'}]}

        .. versionadded: 0.1.0
           Support for intelligent combination of db queries
        """
        # Chain the operations with the $and operator
        return {
            "$and": [
                {k: v} for k, v in itertools.chain(query_a.items(), query_b.items())
            ]
        }

    def get_value_from_query(self, query, field_name):
        """ For the specified field name, parses the query and returns
        the value being assigned in the query.

        For example,
            get_value_from_query({'_id': 123}, '_id')
        123

        This mainly exists to deal with more complicated compound queries
            get_value_from_query(
                {'$and': [{'_id': 123}, {'firstname': 'mike'}],
                '_id'
            )
        123

        .. versionadded: 0.1.0
           Support for parsing values embedded in compound db queries
        """
        if field_name in query:
            return query[field_name]
        elif "$and" in query:
            for condition in query["$and"]:
                if field_name in condition:
                    return condition[field_name]
        raise KeyError

    def query_contains_field(self, query, field_name):
        """ For the specified field name, does the query contain it?
        Used know whether we need to parse a compound query.

        .. versionadded: 0.1.0
           Support for parsing values embedded in compound db queries
        """
        try:
            self.get_value_from_query(query, field_name)
        except KeyError:
            return False
        return True

    def is_empty(self, resource):
        """ Returns True if resource is empty; False otherwise. If there is no
        predefined filter on the resource we're relying on the
        db.collection.count(). However, if we do have a predefined filter we
        have to fallback on the find() method, which can be much slower.

        .. versionchanged:: 0.6
           Support for multiple databases.

        .. versionadded:: 0.3
        """
        datasource, filter_, _, _ = self.datasource(resource)
        coll = self.pymongo(resource).db[datasource]
        try:
            if not filter_:
                # faster, but we can only afford it if there's now predefined
                # filter on the datasource.
                return coll.count() == 0
            else:
                # fallback on find() since we have a filter to apply.
                try:
                    # need to check if the whole resultset is missing, no
                    # matter the IMS header.
                    del filter_[config.LAST_UPDATED]
                except:
                    pass
                return coll.find(filter_).count() == 0
        except pymongo.errors.OperationFailure as e:
            # see comment in :func:`insert()`.
            self.app.logger.exception(e)
            abort(
                500,
                description=debug_error_message(
                    "pymongo.errors.OperationFailure: %s" % e
                ),
            )

    def _mongotize(self, source, resource):
        """ Recursively iterates a JSON dictionary, turning RFC-1123 strings
        into datetime values and ObjectId-link strings into ObjectIds.

        .. versionchanged:: 0.3
           'query_objectid_as_string' allows to bypass casting string types
           to objectids.

        .. versionchanged:: 0.1.1
           Renamed from _jsondatetime to _mongotize, as it now handles
           ObjectIds too.

        .. versionchanged:: 0.1.0
           Datetime conversion was failing on Py2, since 0.0.9 :P

        .. versionchanged:: 0.0.9
           support for Python 3.3.

        .. versionadded:: 0.0.4
        """
        schema = config.DOMAIN[resource]
        skip_objectid = schema.get("query_objectid_as_string", False)

        def try_cast(v):
            try:
                return datetime.strptime(v, config.DATE_FORMAT)
            except:
                if not skip_objectid:
                    try:
                        # Convert to unicode because ObjectId() interprets
                        # 12-character strings (but not unicode) as binary
                        # representations of ObjectId's.  See
                        # https://github.com/pyeve/eve/issues/508
                        try:
                            r = ObjectId(unicode(v))
                        except NameError:
                            # We're on Python 3 so it's all unicode # already.
                            r = ObjectId(v)
                        return r
                    except:
                        return v
                else:
                    return v

        for k, v in source.items():
            if isinstance(v, dict):
                self._mongotize(v, resource)
            elif isinstance(v, list):
                for i, v1 in enumerate(v):
                    if isinstance(v1, dict):
                        source[k][i] = self._mongotize(v1, resource)
                    else:
                        source[k][i] = try_cast(v1)
            elif isinstance(v, str_type):
                source[k] = try_cast(v)

        return source

    def _sanitize(self, spec):
        """ Makes sure that only allowed operators are included in the query,
        aborts with a 400 otherwise.

        .. versionchanged:: 0.5
           Abort with 400 if unsupported query operators are used. #387.
           DRY.

        .. versionchanged:: 0.0.9
           More informative error messages.
           Allow ``auth_username_field`` to be set to ``ID_FIELD``.

        .. versionadded:: 0.0.7
        """

        def sanitize_keys(spec):
            ops = set([op for op in spec.keys() if op[0] == "$"])
            unknown = ops - Mongo.operators
            if unknown:
                abort(
                    400,
                    description=debug_error_message(
                        "Query contains unknown or unsupported operators: %s"
                        % ", ".join(unknown)
                    ),
                )

            if set(spec.keys()) & set(config.MONGO_QUERY_BLACKLIST):
                abort(
                    400,
                    description=debug_error_message(
                        "Query contains operators banned in MONGO_QUERY_BLACKLIST"
                    ),
                )

        if isinstance(spec, dict):
            sanitize_keys(spec)
            for value in spec.values():
                self._sanitize(value)
        if isinstance(spec, list):
            for value in spec:
                self._sanitize(value)

        return spec

    def _convert_sort_request_to_dict(self, req):
        """ Converts the contents of a `ParsedRequest`'s `sort` property to
        a dict
        """
        client_sort = {}
        if req and req.sort:
            try:
                # assume it's mongo syntax (ie. ?sort=[("name", 1)])
                client_sort = ast.literal_eval(req.sort)
            except ValueError:
                # it's not mongo so let's see if it's a comma delimited string
                # instead (ie. "?sort=-age, name").
                sort = []
                for sort_arg in [s.strip() for s in req.sort.split(",")]:
                    if sort_arg[0] == "-":
                        sort.append((sort_arg[1:], -1))
                    else:
                        sort.append((sort_arg, 1))
                if len(sort) > 0:
                    client_sort = sort
            except Exception as e:
                self.app.logger.exception(e)
                abort(400, description=debug_error_message(str(e)))
        return client_sort

    def _convert_where_request_to_dict(self, req):
        """ Converts the contents of a `ParsedRequest`'s `where` property to
        a dict
        """
        query = {}
        if req and req.where:
            try:
                query = self._sanitize(json.loads(req.where))
            except HTTPException:
                # _sanitize() is raising an HTTP exception; let it fire.
                raise
            except:
                # couldn't parse as mongo query; give the python parser a shot.
                try:
                    query = parse(req.where)
                except ParseError:
                    abort(
                        400,
                        description=debug_error_message(
                            "Unable to parse `where` clause"
                        ),
                    )
        return query

    def _wc(self, resource):
        """ Syntactic sugar for the current collection write_concern setting.

        .. versionadded:: 0.0.8
        """
        return config.DOMAIN[resource]["mongo_write_concern"]

    def current_mongo_prefix(self, resource=None):
        """ Returns the active mongo_prefix that should be used to retrieve
        a valid PyMongo instance from the cache. If 'self.mongo_prefix' is set
        it has precedence over both endpoint (resource) and default drivers.
        This allows Auth classes (for instance) to override default settings to
        use a user-reserved db instance.

        Even a standard Flask view can set the mongo_prefix:

            from flask import g

            g.mongo_prefix = 'MONGO2'

        :param resource: endpoint for which a mongo prefix is needed.

        ..versionchanged:: 0.7
          Allow standard Flask views (@app.route) to set the mongo_prefix on
          their own.

        ..versionadded:: 0.6
        """

        # the hack below avoids passing the resource around, which would not be
        # an issue within this module but would force an update to the
        # eve.io.media.MediaStorage interface, possibly breaking compatibility
        # for other database implementations.

        auth = None
        try:
            if resource is None and request and request.endpoint:
                resource = request.endpoint[: request.endpoint.index("|")]
            if request and request.endpoint:
                auth = resource_auth(resource)
        except ValueError:
            pass

        px = auth.get_mongo_prefix() if auth else None

        if px is None:
            px = g.get("mongo_prefix", None)

        if px is None:
            if resource:
                px = config.DOMAIN[resource].get("mongo_prefix", "MONGO")
            else:
                px = "MONGO"

        return px

    def pymongo(self, resource=None, prefix=None):
        """ Returns an active PyMongo instance. If 'prefix' is defined then
        it has precedence over the endpoint ('resource') and/or
        'self.mongo_instance'.

        :param resource: endpoint for which a PyMongo instance is requested.
        :param prefix: PyMongo instance key. This has precedence over both
                       'resource' and eventual `self.mongo_prefix'.

        .. versionadded:: 0.6
        """
        px = prefix if prefix else self.current_mongo_prefix(resource=resource)

        if px not in self.driver:
            # instantiate and add to cache
            self.driver[px] = PyMongo(self.app, px)

        # important, we don't want to preserve state between requests
        self.mongo_prefix = None

        try:
            return self.driver[px]
        except Exception as e:
            raise ConnectionException(e)

    def get_collection_with_write_concern(self, datasource, resource):
        """ Returns a pymongo Collection with the desired write_concern
        setting.

        PyMongo 3.0+ collections are immutable, yet we still want to allow the
        maintainer to change the write concern setting on the fly, hence the
        clone.

        .. versionadded:: 0.6.1
        """
        wc = WriteConcern(config.DOMAIN[resource]["mongo_write_concern"]["w"])
        return self.pymongo(resource).db[datasource].with_options(write_concern=wc)


class PyMongos(dict):
    """ Cache for PyMongo instances. It is just a normal dict which exposes
    a 'db' property for backward compatibility.

    .. versionadded:: 0.6
    """

    def __init__(self, mongo, *args):
        self.mongo = mongo
        dict.__init__(self, args)

    @property
    def db(self):
        """ Returns the 'default' PyMongo instance, which is either the
        'Mongo.mongo_prefix' value or 'MONGO'. This property is useful for
        backward compatibility as many custom Auth classes use the now obsolete
        'self.data.driver.db[collection]' pattern.
        """
        return self.mongo.pymongo().db


def ensure_mongo_indexes(app, resource):
    """ Make sure 'mongo_indexes' is respected and mongo indexes are created on
    the current database.

    .. versionaddded:: 0.8
    """
    mongo_indexes = app.config["DOMAIN"][resource]["mongo_indexes"]
    if not mongo_indexes:
        return

    for name, value in mongo_indexes.items():
        if isinstance(value, tuple):
            list_of_keys, index_options = value
        else:
            list_of_keys = value
            index_options = {}

        _create_index(app, resource, name, list_of_keys, index_options)


def _create_index(app, resource, name, list_of_keys, index_options):
    """ Create a specific index composed of the `list_of_keys` for the
    mongo collection behind the `resource` using the `app.config`
    to retrieve all data needed to find out the mongodb configuration.
    The index is also configured by the `index_options`.

    Index are a list of tuples setting for each one the name of the
    fields and the kind of order used, 1 for ascending and -1 for
    descending.

    For example:
        [('field_name', 1), ('other_field', -1)]

    Other indexes such as "hash", "2d", "text" can be used.

    Index options are a dictionary to set specific behaviour of the
    index.

    For example:
        {"sparse": True}

    .. versionchanged:: 0.8.1
       Add support for IndexKeySpecsConflict error. See #1180.

    .. versionadded:: 0.6

    """
    # it doesn't work as a typical mongodb method run in the request
    # life cycle, it is just called when the app start and it uses
    # pymongo directly.
    collection = app.config["SOURCES"][resource]["source"]

    # get db for given prefix
    try:
        # mongo_prefix might have been set by Auth class instance
        px = g.get("mongo_prefix")
    except:
        px = app.config["DOMAIN"][resource].get("mongo_prefix", "MONGO")

    with app.app_context():
        db = app.data.pymongo(resource, px).db

    kw = copy(index_options)
    kw["name"] = name

    colls = [db[collection]]
    if app.config["DOMAIN"][resource]["versioning"]:
        colls.append(db["%s_versions" % collection])

    for coll in colls:
        try:
            coll.create_index(list_of_keys, **kw)
        except pymongo.errors.OperationFailure as e:
            if e.code in (85, 86):
                # raised when the definition of the index has been changed.
                # (https://github.com/mongodb/mongo/blob/master/src/mongo/base/error_codes.err#L87)

                # by default, drop the old index with old configuration and
                # create the index again with the new configuration.
                coll.drop_index(name)
                coll.create_index(list_of_keys, **kw)
            else:
                raise<|MERGE_RESOLUTION|>--- conflicted
+++ resolved
@@ -209,50 +209,8 @@
         # TODO should validate on unknown sort fields (mongo driver doesn't
         # return an error)
 
-<<<<<<< HEAD
-        client_sort = {}
-        spec = {}
-
-        if req and req.sort:
-            try:
-                # assume it's mongo syntax (ie. ?sort=[("name", 1)])
-                client_sort = ast.literal_eval(req.sort)
-            except ValueError:
-                # it's not mongo so let's see if it's a comma delimited string
-                # instead (ie. "?sort=-age, name").
-                sort = []
-                for sort_arg in [s.strip() for s in req.sort.split(",")]:
-                    if sort_arg[0] == "-":
-                        sort.append((sort_arg[1:], -1))
-                    else:
-                        sort.append((sort_arg, 1))
-                if len(sort) > 0:
-                    client_sort = sort
-            except Exception as e:
-                self.app.logger.exception(e)
-                abort(400, description=debug_error_message(str(e)))
-
-        if req and req.where:
-            try:
-                spec = self._sanitize(json.loads(req.where))
-            except HTTPException as e:  # noqa: F841
-                # _sanitize() is raising an HTTP exception; let it fire.
-                raise
-            except:
-                # couldn't parse as mongo query; give the python parser a shot.
-                try:
-                    spec = parse(req.where)
-                except ParseError:
-                    abort(
-                        400,
-                        description=debug_error_message(
-                            "Unable to parse `where` clause"
-                        ),
-                    )
-=======
         client_sort = self._convert_sort_request_to_dict(req)
         spec = self._convert_where_request_to_dict(req)
->>>>>>> b1e77ad1
 
         bad_filter = validate_filters(spec, resource)
         if bad_filter:
