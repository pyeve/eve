"""
    eve.io.mongo.media
    ~~~~~~~~~~~~~~~~~~

    GridFS media storage for Eve-powered APIs.

    :copyright: (c) 2016 by Nicola Iarocci.
    :license: BSD, see LICENSE for more details.
"""
from bson import ObjectId
from flask import Flask
from gridfs import GridFS

from eve.io.media import MediaStorage
from eve.io.mongo import Mongo
from eve.utils import str_type


class GridFSMediaStorage(MediaStorage):
    """ The GridFSMediaStorage class stores files into GridFS.

    ..versionadded:: 0.3
    """

    def __init__(self, app=None):
        """
        :param app: the flask application (eve itself). This can be used by
        the class to access, amongst other things, the app.config object to
        retrieve class-specific settings.

        .. versionchanged:: 0.6
           Support for multiple, cached, GridFS instances
        """
        super(GridFSMediaStorage, self).__init__(app)

        self.validate()
        self._fs = {}

    def validate(self):
        """ Make sure that the application data layer is a eve.io.mongo.Mongo
        instance.
        """
        if self.app is None:
            raise TypeError('Application object cannot be None')

        if not isinstance(self.app, Flask):
            raise TypeError('Application object must be a Eve application')

    def fs(self, resource=None):
        """ Provides the instance-level GridFS instance, instantiating it if
        needed.

        .. versionchanged:: 0.6
           Support for multiple, cached, GridFS instances
        """
        driver = self.app.data
        if driver is None or not isinstance(driver, Mongo):
            raise TypeError("Application data object must be of eve.io.Mongo "
                            "type.")

<<<<<<< HEAD
        px = driver.current_mongo_prefix()
=======
        px = driver.current_mongo_prefix(resource)
>>>>>>> 85c9e087
        if px not in self._fs:
            self._fs[px] = GridFS(driver.pymongo(prefix=px).db)
        return self._fs[px]

    def get(self, _id, resource=None):
        """ Returns the file given by unique id. Returns None if no file was
        found.

        .. vesionchanged: 0.6
           Support for _id as string.
        """
        if isinstance(_id, str_type):
            # Convert to unicode because ObjectId() interprets 12-character
            # strings (but not unicode) as binary representations of ObjectId.
            try:
                _id = ObjectId(unicode(_id))
            except NameError:
                _id = ObjectId(_id)

        _file = None
        try:
            _file = self.fs(resource).get(_id)
        except:
            pass
        return _file

    def put(self, content, filename=None, content_type=None, resource=None):
        """ Saves a new file in GridFS. Returns the unique id of the stored
        file. Also stores content type of the file.
        """
        return self.fs(resource).put(content, filename=filename,
                                     content_type=content_type)

    def delete(self, _id, resource=None):
        """ Deletes the file referenced by unique id.
        """
        self.fs(resource).delete(_id)

    def exists(self, id_or_document, resource=None):
        """ Returns True if a file referenced by the unique id or the query
        document already exists, False otherwise.

        Valid query: {'filename': 'file.txt'}
        """
        return self.fs(resource).exists(id_or_document)<|MERGE_RESOLUTION|>--- conflicted
+++ resolved
@@ -58,11 +58,7 @@
             raise TypeError("Application data object must be of eve.io.Mongo "
                             "type.")
 
-<<<<<<< HEAD
-        px = driver.current_mongo_prefix()
-=======
         px = driver.current_mongo_prefix(resource)
->>>>>>> 85c9e087
         if px not in self._fs:
             self._fs[px] = GridFS(driver.pymongo(prefix=px).db)
         return self._fs[px]
