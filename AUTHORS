Eve is written and maintained by Nicola Iarocci and
various contributors:

Development Lead
````````````````

- Nicola Iarocci <eve@nicolaiarocci.com>

Patches and Contributions
`````````````````````````

- Alexander Hendorf
<<<<<<< HEAD
- Andreas Røssland
- Ashley Roach
- Ben Demaree
- Brian Mego
=======
- Andrew Mleczko
- Ben Demaree
- Bruce Frederiksen
>>>>>>> 0e869a79
- Bryan Cattle
- boosh
- Christoph Witzany
- Christopher Larsen
- Daniele Pizzolli
- Daniel Lytkin
- Danse
- David Arnold
- David Buchmann
- David Murphy
- dccrazyboy
- Dmitry Anoshin
- Dong Wei Ming
- Dougal Matthews
- Florian Rathgeber
- Francisco Corrales Morales
- Garrin Kimmell
- Gianfranco Palumbo
- Gino Zhang
- Grisha K.
- Hannes Tiede
<<<<<<< HEAD
- Harro van der Klauw
- James Stewart
=======
- Jacopo Sabbatini
>>>>>>> 0e869a79
- Jaroslav Semančík
- Javier Gonel
- Jean Boussier
- Jen Montes
- Joseph Heck
- Johan Bloemberg 
- John Deng
- Jorge Puente Sarrín
- Josh Villbrandt
- Julien Barbot
- Junior Vidotti
- Kai Danielmeier
- Kelly Caylor
- Ken Carpenter
- Kevin Bowrin
- Kevin Funk
- Kracekumar
- Kurt Bonne
- Kurt Doherty
- Magdas Adrian
- Marica Odagaki
- Nicolas Bazire
- Nicolas Carlier
- Olivier Poitrey
- Ondrej Slinták
- Petr Jašek
- Paul Doucet
- Robert Wlodarczyk
- Roberto 'Kalamun' Pasini
- Ronan Delacroix
- Roy Smith
- Ryan Shea
- Samuel Sutch
- Sebastián Magrí
- Stanislav Heller
- Taylor Brown
- Thomas Sileo
- Tomasz Jezierski
- Xavi Cubillas<|MERGE_RESOLUTION|>--- conflicted
+++ resolved
@@ -10,27 +10,21 @@
 `````````````````````````
 
 - Alexander Hendorf
-<<<<<<< HEAD
 - Andreas Røssland
+- Andrew Mleczko
 - Ashley Roach
 - Ben Demaree
 - Brian Mego
-=======
-- Andrew Mleczko
-- Ben Demaree
 - Bruce Frederiksen
->>>>>>> 0e869a79
 - Bryan Cattle
-- boosh
 - Christoph Witzany
 - Christopher Larsen
+- Daniel Lytkin
 - Daniele Pizzolli
-- Daniel Lytkin
 - Danse
 - David Arnold
 - David Buchmann
 - David Murphy
-- dccrazyboy
 - Dmitry Anoshin
 - Dong Wei Ming
 - Dougal Matthews
@@ -41,20 +35,17 @@
 - Gino Zhang
 - Grisha K.
 - Hannes Tiede
-<<<<<<< HEAD
 - Harro van der Klauw
+- Jacopo Sabbatini
 - James Stewart
-=======
-- Jacopo Sabbatini
->>>>>>> 0e869a79
 - Jaroslav Semančík
 - Javier Gonel
 - Jean Boussier
 - Jen Montes
-- Joseph Heck
 - Johan Bloemberg 
 - John Deng
 - Jorge Puente Sarrín
+- Joseph Heck
 - Josh Villbrandt
 - Julien Barbot
 - Junior Vidotti
@@ -72,8 +63,8 @@
 - Nicolas Carlier
 - Olivier Poitrey
 - Ondrej Slinták
+- Paul Doucet
 - Petr Jašek
-- Paul Doucet
 - Robert Wlodarczyk
 - Roberto 'Kalamun' Pasini
 - Ronan Delacroix
@@ -85,4 +76,6 @@
 - Taylor Brown
 - Thomas Sileo
 - Tomasz Jezierski
-- Xavi Cubillas+- Xavi Cubillas
+- boosh
+- dccrazyboy